--- conflicted
+++ resolved
@@ -45,20 +45,12 @@
   - ✅ **COMPLETED**: EP-2-T2 (SQLAlchemy models) - PR #101
   - ✅ **COMPLETED**: EP-2-T4 (Storage backend) - PR #100
   - 🔄 **BLOCKED**: EP-2-T3 (Scenario versioning) - low priority
-<<<<<<< HEAD
 - **Phase 3 (Simulation Engines)**: 🔄 **IN PROGRESS** - 4/5 tickets completed
   - ✅ **COMPLETED**: EP-3-T1 (Time grid & unit system) - ready for PR
   - ✅ **COMPLETED**: EP-3-T2 (Mortgage amortization module) - ready for PR
   - ✅ **COMPLETED**: EP-3-T3 (Baseline expenses & lumpy events) - ready for PR
   - ✅ **COMPLETED**: EP-3-T4 (Account balance evolution) - ready for PR
   - Next: EP-3-T5 (Social Security stub)
-=======
-- **Phase 3 (Simulation Engines)**: 🔄 **IN PROGRESS** - 3/5 tickets completed
-  - ✅ **COMPLETED**: EP-3-T1 (Time grid & unit system) - ready for PR
-  - ✅ **COMPLETED**: EP-3-T2 (Mortgage amortization module) - ready for PR
-  - ✅ **COMPLETED**: EP-3-T3 (Baseline expenses & lumpy events) - ready for PR
-  - Next: EP-3-T4 (Account balance evolution)
->>>>>>> edb2c37c
 - **Phase 6 (CI/CD & DevOps)**: 🔄 **IN PROGRESS** - 1/4 tickets completed
   - ✅ **COMPLETED**: EP-16-T1 (Improved CI workflow) - quality gates enforced
   - Next: EP-16-T2 (Containerized deploy)
